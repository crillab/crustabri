--- conflicted
+++ resolved
@@ -1,82 +1,7 @@
-<<<<<<< HEAD
-use anyhow::{anyhow, Context, Result};
-use app::common::ARG_INPUT;
-use clap::{App, ArgMatches};
-use std::{
-    ffi::OsString,
-    fs::File,
-    io::{BufRead, BufReader},
-};
-
-=======
->>>>>>> cc2dea7c
 mod app;
 
 fn main() {
     let app = app::common::create_app_helper();
     let fake_params = app::common::translate_args_for_iccma();
     app.launch_app_with_args(fake_params);
-<<<<<<< HEAD
-}
-
-fn translate_args_os_params() -> Vec<OsString> {
-    let real_args = std::env::args_os().skip(1).collect::<Vec<OsString>>();
-    let new_args: Box<dyn Iterator<Item = OsString>> = if real_args.is_empty() {
-        Box::new(
-            std::iter::once("authors".to_string().into())
-                .chain(COMMON_ARGS.iter().map(|s| s.into())),
-        )
-    } else if real_args == ["--problems"] {
-        Box::new(
-            std::iter::once("problems".to_string().into())
-                .chain(COMMON_ARGS.iter().map(|s| s.into())),
-        )
-    } else {
-        let fake_app = App::new(option_env!("CARGO_PKG_NAME").unwrap_or("unknown app name"))
-            .arg(app::common::input_args())
-            .args(&app::common::problem_args());
-        let fake_app_matches = fake_app.get_matches();
-        if is_aba(&fake_app_matches).is_ok_and(|b| b) {
-            Box::new(
-                std::iter::once("solve-aba".to_string().into())
-                    .chain(real_args)
-                    .chain(COMMON_ARGS.iter().map(|s| s.into())),
-            )
-        } else {
-            Box::new(
-                std::iter::once("solve".to_string().into())
-                    .chain(real_args)
-                    .chain(COMMON_ARGS.iter().map(|s| s.into()))
-                    .chain(
-                        ["--with-certificate", "--reader", "iccma23"]
-                            .iter()
-                            .map(|s| s.into()),
-                    ),
-            )
-        }
-    };
-    std::iter::once(std::env::args_os().next().unwrap())
-        .chain(new_args)
-        .collect()
-}
-
-fn is_aba(arg_matches: &ArgMatches) -> Result<bool> {
-    let path = arg_matches.value_of(ARG_INPUT).unwrap();
-    let mut reader = BufReader::new(File::open(path).context("while opening input file")?);
-    let mut buffer = String::new();
-    reader
-        .read_line(&mut buffer)
-        .context("while reading first line of input file")?;
-    let mut words = buffer.split_whitespace();
-    if words.next() != Some("p") {
-        return Err(anyhow!(r#"first word of input file must be "p""#));
-    }
-    let is_aba = match words.next() {
-        Some("af") => false,
-        Some("aba") => true,
-        Some(_) | None => return Err(anyhow!(r#"first word of input file must be "p""#)),
-    };
-    Ok(is_aba)
-=======
->>>>>>> cc2dea7c
 }